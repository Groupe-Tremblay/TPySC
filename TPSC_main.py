--- conflicted
+++ resolved
@@ -1,12 +1,9 @@
 import sparse_ir
 
 from TPSC import *
-<<<<<<< HEAD
+from TPSC.Dispersions import *
 import sys
 import json
-=======
-from TPSC.Dispersions import *
->>>>>>> e085633d
 
 """
 Date: June 26, 2023
@@ -23,7 +20,6 @@
     params = json.load(infile)
 
 # Calculation parameters
-<<<<<<< HEAD
 lattice_dispersion = params["dispersion"].lower() # dispersion relation to use (square/triangular)
 n = params["n"]     # Density
 T = params["T"]   # Temperature     
@@ -31,27 +27,11 @@
 tp = params["tp"]     # Second neighbour hopping
 tpp = params["tpp"]   # Third neighbour hopping
 nkx = params["nkx"]    # Number of k-points in one space direction
-=======
-# TODO fichier de paramètres
-n = 1.2      # Density
-T = 0.4    # Temperature
-t = 1.        # First neighbour hopping
-tp = 0      # Second neighbour hopping
-tpp = 0
-nkx = 64    # Number of k-points in one space direction
->>>>>>> e085633d
 nk = nkx*nkx    # Total number of k-points
 U = params["U"]
 
-<<<<<<< HEAD
 wmax_mult = params["wmax_mult"]  # for IR basis, multiple of bandwidth to use as wmax (must be greater than 1)
 IR_tol = params["IR_tol"]        # for IR basis, tolerance of intermediate representation
-=======
-# IR basis set
-wmax = 10       # Has to be larger than W
-IR_tol    = 1e-10
-IR_basis_set = sparse_ir.FiniteTempBasisSet(1./T, wmax, eps=IR_tol)
->>>>>>> e085633d
 
 # Generate the dispersion and the k-mesh
 k1, k2 = np.meshgrid(np.arange(nkx)/nkx, np.arange(nkx)/nkx)    # k-point grid
